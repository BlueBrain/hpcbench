"""The Intel MPI Benchmarks
    https://software.intel.com/en-us/articles/intel-mpi-benchmarks
"""
from abc import abstractmethod, abstractproperty
import re

from cached_property import cached_property

from hpcbench.api import (
    Benchmark,
    Metrics,
    MetricsExtractor,
)
from hpcbench.toolbox.process import find_executable


class IMBExtractor(MetricsExtractor):
    """Abstract class for IMB benchmark metrics extractor
    """
    @abstractproperty
    def metrics(self):
        """ The metrics to be extracted.
            This property can not be replaced, but can be mutated as required
        """

    @abstractproperty
    def stdout_ignore_prior(self):
        """Ignore stdout until this line"""

    @cached_property
    def metrics_names(self):
        """get metrics names"""
        return set(self.metrics)

    def extract(self, outdir, metas):
        # parse stdout and extract desired metrics
        with open(self.stdout(outdir)) as istr:
            for line in istr:
                if line.strip() == self.stdout_ignore_prior:
                    break
            for line in istr:
                self.process_line(line.strip())
        return self.epilog()

    @abstractmethod
    def process_line(self, line):
        """Process a line
        """

    @abstractmethod
    def epilog(self):
        """:return: extracted metrics as a dictionary
        """


class IMBPingPongExtractor(IMBExtractor):
    """Metrics extractor for PingPong IMB benchmark"""

    LATENCY_BANDWIDTH = re.compile(
        r'^\s*(\d+)\s+\d+\s+(\d*\.?\d+)[\s]+(\d*\.?\d+)'
    )

    def __init__(self):
        super(IMBPingPongExtractor, self).__init__()
        self.s_latency = set()
        self.s_bandwidth = set()

    @cached_property
    def metrics(self):
        return dict(
            latency=Metrics.Second,
            bandwidth=Metrics.MegaBytesPerSecond,
        )

    @cached_property
    def stdout_ignore_prior(self):
        return "# Benchmarking PingPong"

    def process_line(self, line):
        search = self.LATENCY_BANDWIDTH.search(line)
        if search:
            byte = int(search.group(1))
            if byte != 0:
                self.s_latency.add(float(search.group(2)))
                self.s_bandwidth.add(float(search.group(3)))

    def epilog(self):
        metrics = {}
        metrics["latency"] = min(self.s_latency)
        metrics["bandwidth"] = max(self.s_bandwidth)
        # ensure all metrics have been extracted
        unset_attributes = self.metrics_names - set(metrics)
        if any(unset_attributes):
            error = \
                'Could not extract some metrics: %s\n' \
                'metrics setted are: %s'
            raise Exception(error % (' ,'.join(unset_attributes),
                                     ' ,'.join(set(metrics))))
        return metrics


class IMBAllToAllExtractor(IMBExtractor):
    """Metrics extractor for AllToAll IMB benchmark"""

    LATENCY_BANDWIDTH = re.compile(
        r'^\s*(\d+)\s+\d+\s+\d*\.?\d+[\s]+\d*\.?\d+[\s]+(\d*\.?\d+)'
    )

    def __init__(self):
        super(IMBAllToAllExtractor, self).__init__()
        self.s_res = set()

    @property
    def metrics(self):
        return dict(
            latency=Metrics.Second,
            bandwidth=Metrics.MegaBytesPerSecond,
        )

    @cached_property
    def stdout_ignore_prior(self):
        return "# Benchmarking Alltoallv"

    def process_line(self, line):
        search = self.LATENCY_BANDWIDTH.search(line)
        if search:
            byte = int(search.group(1))
            if byte != 0:
                self.s_res.add(float(search.group(2)))

    def epilog(self):
        metrics = {}
        metrics["latency"] = min(self.s_res)
        metrics["bandwidth"] = max(self.s_res)
        # ensure all metrics have been extracted
        unset_attributes = self.metrics_names - set(metrics)
        if any(unset_attributes):
            error = \
                'Could not extract some metrics: %s\n' \
                'metrics setted are: %s'
            raise Exception(error % (' ,'.join(unset_attributes),
                                     ' ,'.join(set(metrics))))
        return metrics


class IMBAllGatherExtractor(IMBExtractor):
    """Metrics extractor for AllGather IMB benchmark"""
<<<<<<< HEAD

    LATENCY_BANDWIDTH = re.compile(
        r'^\s*(\d)+\s+\d+\s+\d*\.?\d+[\s]+\d*\.?\d+[\s]+(\d*\.?\d+)'
    )
=======
>>>>>>> e85a5194

    def __init__(self):
        super(IMBAllGatherExtractor, self).__init__()
        self.s_res = set()

    @property
    def metrics(self):
        return dict(
            latency=Metrics.Second,
            bandwidth=Metrics.MegaBytesPerSecond,
        )

    @cached_property
    def stdout_ignore_prior(self):
        return "# Benchmarking Allgather"

    def process_line(self, line):
        search = IMBAllToAllExtractor.LATENCY_BANDWIDTH.search(line)
        if search:
            byte = int(search.group(1))
            if byte != 0:
                self.s_res.add(float(search.group(2)))

    def epilog(self):
        metrics = {}
        metrics["latency"] = min(self.s_res)
        metrics["bandwidth"] = max(self.s_res)
        # ensure all metrics have been extracted
        unset_attributes = self.metrics_names - set(metrics)
        if any(unset_attributes):
            error = \
                'Could not extract some metrics: %s\n' \
                'metrics setted are: %s'
            raise Exception(error % (' ,'.join(unset_attributes),
                                     ' ,'.join(set(metrics))))
        return metrics


class IMB(Benchmark):
    """Benchmark wrapper for the IMBbench utility
    """
    DEFAULT_EXECUTABLE = 'IMB-MPI1'
    PING_PONG = 'PingPong'
    ALL_TO_ALL = 'Alltoallv'
    ALL_GATHER = 'Allgather'
    DEFAULT_CATEGORIES = [
        PING_PONG,
        ALL_TO_ALL,
        ALL_GATHER,
    ]

    def __init__(self):
        super(IMB, self).__init__(
            attributes=dict(
                data="",
                executable=IMB.DEFAULT_EXECUTABLE,
                categories=IMB.DEFAULT_CATEGORIES,
            )
        )
    name = 'imb'

    description = "Provides latency/bandwidth of the network."

    @cached_property
    def executable(self):
        """Get absolute path to executable
        """
        return find_executable(self.attributes['executable'])

    @property
    def execution_matrix(self):
        for category in self.attributes['categories']:
            yield dict(
                category=category,
                command=[self.executable, category],
            )

    @cached_property
    def metrics_extractors(self):
        return {
            IMB.PING_PONG: IMBPingPongExtractor(),
            IMB.ALL_TO_ALL: IMBAllToAllExtractor(),
            IMB.ALL_GATHER: IMBAllGatherExtractor(),
        }<|MERGE_RESOLUTION|>--- conflicted
+++ resolved
@@ -145,13 +145,9 @@
 
 class IMBAllGatherExtractor(IMBExtractor):
     """Metrics extractor for AllGather IMB benchmark"""
-<<<<<<< HEAD
-
     LATENCY_BANDWIDTH = re.compile(
         r'^\s*(\d)+\s+\d+\s+\d*\.?\d+[\s]+\d*\.?\d+[\s]+(\d*\.?\d+)'
     )
-=======
->>>>>>> e85a5194
 
     def __init__(self):
         super(IMBAllGatherExtractor, self).__init__()
