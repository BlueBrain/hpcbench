import json
import os.path as osp
import shutil
import socket
import sys
import tempfile
from textwrap import dedent
import unittest
from cached_property import cached_property

from hpcbench.api import (
    Benchmark,
    Metric,
    MetricsExtractor,
)
from hpcbench.toolbox.contextlib_ext import (
    capture_stdout,
    pushd,
)
from hpcbench.cli import (
    bendoc,
    benplot,
    bensh,
    benumb,
)

from . benchmark.benchmark import AbstractBenchmarkTest


class FakeExtractor(MetricsExtractor):
    @property
    def metrics(self):
        return dict(
            performance=Metric('m', float),
            standard_error=Metric('m', float)
        )

    def extract(self, outdir, metas):
        with open(self.stdout(outdir)) as istr:
            content = istr.readlines()
            return dict(
                performance=float(content[0].strip()),
                standard_error=float(content[1].strip())
            )


class FakeBenchmark(Benchmark):
    name = 'fake'

    description = '''
        fake benchmark for HPCBench testing purpose
    '''

    def pre_execute(self):
        with open('test.py', 'w') as ostr:
            ostr.write(dedent("""\
            from __future__ import print_function
            import sys

            print(sys.argv[1])
            print(float(sys.argv[1]) / 10)
            """))

    @cached_property
    def execution_matrix(self):
        for value in [10, 50, 100]:
            yield dict(
                category='main',
                command=[
                    sys.executable, 'test.py', str(value)
                ],
                metas=dict(
                    field=value / 10
                )
            )

    @property
    def metrics_extractors(self):
        return dict(main=FakeExtractor())

<<<<<<< HEAD
    @property
    def plots(self):
        return None
=======
    def plots(self):
        return dict(
            main=[
                dict(
                    name="{hostname} {category} Performance",
                    series=dict(
                        metas=['field'],
                        metrics=[
                            'main__performance',
                            'main__standard_error'
                        ],
                    ),
                    plotter=self.plot_performance
                )
            ]
        )

    def plot_performance(self, plt, description, metas, metrics):
        plt.errorbar(metas['field'],
                     metrics['main__performance'],
                     yerr=metrics['main__standard_error'],
                     fmt='o', ecolor='g', capthick=2)
>>>>>>> f28419b0


class TestFakeBenchmark(AbstractBenchmarkTest, unittest.TestCase):
    def get_benchmark_clazz(self):
        return FakeBenchmark

    def get_expected_metrics(self, category):
        return dict(
            performance=10.0,
            standard_error=1.0
        )

    def get_benchmark_categories(self):
        return ['main']


class TestDriver(unittest.TestCase):
    def get_campaign_file(self):
        return osp.splitext(__file__)[0] + '.yaml'

    def test_01_run(self):
        with pushd(TestDriver.TEST_DIR):
            self.driver = bensh.main(self.get_campaign_file())
        TestDriver.CAMPAIGN_PATH = osp.join(TestDriver.TEST_DIR,
                                 self.driver.campaign_path)
        self.assertTrue(osp.isdir(TestDriver.CAMPAIGN_PATH))
        # simply ensure metrics have been generated
        aggregated_metrics_f = osp.join(
            TestDriver.CAMPAIGN_PATH,
            socket.gethostname(),
            '*',
            'test01',
            'main',
            'metrics.json'
        )
        self.assertTrue(osp.isfile(aggregated_metrics_f))
        with open(aggregated_metrics_f) as istr:
            aggregated_metrics = json.load(istr)
        self.assertTrue(len(aggregated_metrics), 3)

    def test_02_number(self):
        self.assertIsNotNone(TestDriver.CAMPAIGN_PATH)
        benumb.main(TestDriver.CAMPAIGN_PATH)
        # FIXME add checks

    def test_03_plot(self):
        self.assertIsNotNone(TestDriver.CAMPAIGN_PATH)
        benplot.main(TestDriver.CAMPAIGN_PATH)
        plot_file_f = osp.join(
            TestDriver.CAMPAIGN_PATH,
            socket.gethostname(),
            '*',
            'test01',
            'main',
            '91859462124ccb92b82125a312b1ff3d10'
            '86fe44b668f96eddc073e3e4e37204.png'
        )
        self.assertTrue(osp.isfile(plot_file_f))

    def test_04_report(self):
        self.assertIsNotNone(TestDriver.CAMPAIGN_PATH)
        with capture_stdout() as stdout:
            bendoc.main(TestDriver.CAMPAIGN_PATH)
        content = stdout.getvalue()
        self.assertTrue(content)


    @classmethod
    def setUpClass(cls):
        cls.TEST_DIR = tempfile.mkdtemp()
        cls.CAMPAIGN_PATH = None

    @classmethod
    def tearDownClass(cls):
        shutil.rmtree(cls.TEST_DIR)<|MERGE_RESOLUTION|>--- conflicted
+++ resolved
@@ -1,4 +1,5 @@
 import json
+import os
 import os.path as osp
 import shutil
 import socket
@@ -63,8 +64,7 @@
 
     @cached_property
     def execution_matrix(self):
-        for value in [10, 50, 100]:
-            yield dict(
+        return [dict(
                 category='main',
                 command=[
                     sys.executable, 'test.py', str(value)
@@ -73,16 +73,14 @@
                     field=value / 10
                 )
             )
+            for value in (10, 50, 100)
+        ]
 
     @property
     def metrics_extractors(self):
         return dict(main=FakeExtractor())
 
-<<<<<<< HEAD
     @property
-    def plots(self):
-        return None
-=======
     def plots(self):
         return dict(
             main=[
@@ -105,7 +103,6 @@
                      metrics['main__performance'],
                      yerr=metrics['main__standard_error'],
                      fmt='o', ecolor='g', capthick=2)
->>>>>>> f28419b0
 
 
 class TestFakeBenchmark(AbstractBenchmarkTest, unittest.TestCase):
@@ -123,15 +120,21 @@
 
 
 class TestDriver(unittest.TestCase):
-    def get_campaign_file(self):
+    @staticmethod
+    def get_campaign_file():
         return osp.splitext(__file__)[0] + '.yaml'
 
-    def test_01_run(self):
+    @classmethod
+    def setUpClass(cls):
+        cls.TEST_DIR = tempfile.mkdtemp()
         with pushd(TestDriver.TEST_DIR):
-            self.driver = bensh.main(self.get_campaign_file())
-        TestDriver.CAMPAIGN_PATH = osp.join(TestDriver.TEST_DIR,
-                                 self.driver.campaign_path)
-        self.assertTrue(osp.isdir(TestDriver.CAMPAIGN_PATH))
+            cls.driver = bensh.main(cls.get_campaign_file())
+        cls.CAMPAIGN_PATH = osp.join(TestDriver.TEST_DIR,
+                                     cls.driver.campaign_path)
+
+
+    def test_run_01(self):
+        self.assertTrue(osp.isdir(self.CAMPAIGN_PATH))
         # simply ensure metrics have been generated
         aggregated_metrics_f = osp.join(
             TestDriver.CAMPAIGN_PATH,
@@ -141,7 +144,7 @@
             'main',
             'metrics.json'
         )
-        self.assertTrue(osp.isfile(aggregated_metrics_f))
+        self.assertTrue(osp.isfile(aggregated_metrics_f), "Not file: " + aggregated_metrics_f)
         with open(aggregated_metrics_f) as istr:
             aggregated_metrics = json.load(istr)
         self.assertTrue(len(aggregated_metrics), 3)
@@ -152,6 +155,8 @@
         # FIXME add checks
 
     def test_03_plot(self):
+        print(TestDriver.CAMPAIGN_PATH, os.getcwd())
+        self.test_02_number()
         self.assertIsNotNone(TestDriver.CAMPAIGN_PATH)
         benplot.main(TestDriver.CAMPAIGN_PATH)
         plot_file_f = osp.join(
@@ -173,11 +178,6 @@
         self.assertTrue(content)
 
 
-    @classmethod
-    def setUpClass(cls):
-        cls.TEST_DIR = tempfile.mkdtemp()
-        cls.CAMPAIGN_PATH = None
-
-    @classmethod
-    def tearDownClass(cls):
-        shutil.rmtree(cls.TEST_DIR)+    # @classmethod
+    # def tearDownClass(cls):
+    #     shutil.rmtree(cls.TEST_DIR)